from __future__ import annotations

import logging
import os

import numpy as np
import scipy.sparse as sparse
<<<<<<< HEAD
from liblinear.liblinearutil import train, problem, parameter
from .parallel import train_parallel_1vsrest
=======
from liblinear.liblinearutil import train, problem, parameter, solver_names
>>>>>>> 44d48dfd
from tqdm import tqdm

__all__ = [
    "train_1vsrest",
    "train_thresholding",
    "train_cost_sensitive",
    "train_cost_sensitive_micro",
    "train_binary_and_multiclass",
    "predict_values",
    "get_topk_labels",
    "get_positive_labels",
    "FlatModel",
]


class FlatModel:
    """A model returned from a training function."""

    def __init__(
        self,
        name: str,
        weights: np.matrix,
        bias: float,
        thresholds: float | np.ndarray,
        multiclass: bool,
    ):
        self.name = name
        self.weights = weights
        self.bias = bias
        self.thresholds = thresholds
        self.multiclass = multiclass

    def predict_values(self, x: sparse.csr_matrix) -> np.ndarray:
        """Calculate the decision values associated with x.

        Args:
            x (sparse.csr_matrix): A matrix with dimension number of instances * number of features.

        Returns:
            np.ndarray: A matrix with dimension number of instances * number of classes.
        """
        bias = self.bias
        bias_col = np.full((x.shape[0], 1 if bias > 0 else 0), bias)
        num_feature = self.weights.shape[0]
        num_feature -= 1 if bias > 0 else 0
        if x.shape[1] < num_feature:
            x = sparse.hstack(
                [
                    x,
                    np.zeros((x.shape[0], num_feature - x.shape[1])),
                    bias_col,
                ],
                "csr",
            )
        else:
            x = sparse.hstack(
                [
                    x[:, :num_feature],
                    bias_col,
                ],
                "csr",
            )

        return (x * self.weights).A + self.thresholds


def train_1vsrest(
    y: sparse.csr_matrix,
    x: sparse.csr_matrix,
    multiclass: bool = False,
    options: str = "",
    verbose: bool = True,
) -> FlatModel:
    """Train a linear model for multi-label data using a one-vs-rest strategy.

    Args:
        y (sparse.csr_matrix): A 0/1 matrix with dimensions number of instances * number of classes.
        x (sparse.csr_matrix): A matrix with dimensions number of instances * number of features.
        multiclass (bool, optional): A flag indicating if the dataset is multiclass.
        options (str, optional): The option string passed to liblinear. Defaults to ''.
        verbose (bool, optional): Output extra progress information. Defaults to True.

    Returns:
        A model which can be used in predict_values.
    """
    # Follows the MATLAB implementation at https://www.csie.ntu.edu.tw/~cjlin/libsvmtools/multilabel/
    x, options, bias = _prepare_options(x, options)

    weights = train_parallel_1vsrest(y, x, options, verbose)

    return FlatModel(
        name="1vsrest",
        weights=np.asmatrix(weights),
        bias=bias,
        thresholds=0,
        multiclass=multiclass,
    )


def _prepare_options(x: sparse.csr_matrix, options: str) -> tuple[sparse.csr_matrix, str, float]:
    """Prepare options and x for multi-label training. Called in the first line of
    any training function.

    Args:
        x (sparse.csr_matrix): A matrix with dimensions number of instances * number of features.
        options (str): The option string passed to liblinear.

    Returns:
        tuple[sparse.csr_matrix, str, float]: Transformed x, transformed options and
        bias parsed from options.
    """
    if options is None:
        options = ""
    if any(o in options for o in ["-R", "-C", "-v"]):
        raise ValueError("-R, -C and -v are not supported")

    options_split = options.split()
    if "-s" in options_split:
        i = options_split.index("-s")
        solver_type = int(options_split[i + 1])
        if solver_type < 0 or solver_type > 7:
            raise ValueError("Invalid LIBLINEAR solver type. Only classification solvers are allowed.")
    else:
        # workaround for liblinear warning about unspecified solver
        options_split.extend(["-s", "1"])

    bias = -1.0
    if "-B" in options_split:
        i = options_split.index("-B")
        bias = float(options_split[i + 1])
        options_split = options_split[:i] + options_split[i + 2 :]
        x = sparse.hstack(
            [
                x,
                np.full((x.shape[0], 1), bias),
            ],
            "csr",
        )
    if not "-q" in options_split:
        options_split.append("-q")
    if not "-m" in options:
        options_split.append(f"-m {int(os.cpu_count() / 2)}")

    options = " ".join(options_split)
    return x, options, bias


def train_thresholding(
    y: sparse.csr_matrix,
    x: sparse.csr_matrix,
    multiclass: bool = False,
    options: str = "",
    verbose: bool = True,
) -> FlatModel:
    """Train a linear model for multi-label data using a one-vs-rest strategy
    and cross-validation to pick decision thresholds optimizing the sum of Macro-F1 and Micro-F1.
    Outperform train_1vsrest in most aspects at the cost of higher time complexity
    due to an internal cross-validation.

    This method is the micromacro-freq approach from this CIKM 2023 paper:
    `"On the Thresholding Strategy for Infrequent Labels in Multi-label Classification"
    <https://www.csie.ntu.edu.tw/~cjlin/papers/thresholding/smooth_acm.pdf>`_
    (see Section 4.3 and Supplementary D).

    Args:
        y (sparse.csr_matrix): A 0/1 matrix with dimensions number of instances * number of classes.
        x (sparse.csr_matrix): A matrix with dimensions number of instances * number of features.
        multiclass (bool, optional): A flag indicating if the dataset is multiclass.
        options (str, optional): The option string passed to liblinear. Defaults to ''.
        verbose (bool, optional): Output extra progress information. Defaults to True.

    Returns:
        A model which can be used in predict_values.
    """
    x, options, bias = _prepare_options(x, options)

    y = y.tocsc()
    num_class = y.shape[1]
    num_feature = x.shape[1]
    weights = np.zeros((num_feature, num_class), order="F")
    thresholds = np.zeros(num_class)

    if verbose:
        logging.info("Training thresholding model on %s labels", num_class)

    num_positives = np.sum(y, 2)
    label_order = np.flip(np.argsort(num_positives)).flat

    # accumulated counts for micro
    stats = {"tp": 0, "fp": 0, "fn": 0, "labels": 0}

    for i in tqdm(label_order, disable=not verbose):
        yi = y[:, i].toarray().reshape(-1)
        w, t, stats = _micromacro_one_label(2 * yi - 1, x, options, stats)
        weights[:, i] = w.ravel()
        thresholds[i] = t

    return FlatModel(
        name="thresholding",
        weights=np.asmatrix(weights),
        bias=bias,
        thresholds=thresholds,
        multiclass=multiclass,
    )


def _micromacro_one_label(
    y: np.ndarray, x: sparse.csr_matrix, options: str, stats: dict
) -> tuple[np.ndarray, float, dict]:
    """Perform cross-validation to select the threshold for a label.

    Args:
        y (np.ndarray): A +1/-1 array with dimensions number of instances * 1.
        x (sparse.csr_matrix): A matrix with dimensions number of instances * number of features.
        options (str): The option string passed to liblinear.
        stats (dict): A dictionary containing information needed to calculate Micro-F1.
            It includes the accumulated number of true positives, false positives, false
            negatives, and the number of labels processed.

    Returns:
        tuple[np.ndarray, float, dict]: The weights, threshold, and the updated stats for calculating
        Micro-F1.
    """

    nr_fold = 3
    thresholds = np.zeros(nr_fold)

    tp_sum = 0
    fp_sum = 0
    fn_sum = 0
    stats["labels"] += 1

    def micro_plus_macro(tp, fp, fn):
        # Because the F-measure of other labels are constants and thus does not affect optimization,
        # we ignore them when calculating macro-F.
        macro = np.nan_to_num((2 * tp) / (2 * tp + fp + fn)) / stats["labels"]
        micro = np.nan_to_num((2 * (tp + stats["tp"])) / (2 * (tp + stats["tp"]) + fp + fn + stats["fp"] + stats["fn"]))
        return micro + macro

    l = y.shape[0]

    perm = np.random.permutation(l)

    for fold in range(nr_fold):
        mask = np.zeros_like(perm, dtype="?")
        mask[np.arange(int(fold * l / nr_fold), int((fold + 1) * l / nr_fold))] = True
        val_idx = perm[mask]
        train_idx = perm[np.logical_not(mask)]

        w = _do_train(y[train_idx], x[train_idx], options)
        wTx = (x[val_idx] * w).A1

        sorted_wTx_index = np.argsort(wTx, kind="stable")
        sorted_wTx = wTx[sorted_wTx_index]

        # ignore warning for 0/0 when calculating F-measures
        prev_settings = np.seterr("ignore")

        tp = np.sum(y[val_idx] == 1)
        fp = val_idx.size - tp
        fn = 0
        best_obj = micro_plus_macro(tp, fp, fn)
        best_tp, best_fp, best_fn = tp, fp, fn
        cut = -1

        y_val = y[val_idx]

        for i in range(val_idx.size):
            if y_val[sorted_wTx_index[i]] == -1:
                fp -= 1
            else:
                tp -= 1
                fn += 1

            obj = micro_plus_macro(tp, fp, fn)

            if obj >= best_obj:
                best_obj = obj
                best_tp, best_fp, best_fn = tp, fp, fn
                cut = i
        np.seterr(**prev_settings)

        if cut == -1:  # i.e. all 1 in scut
            thresholds[fold] = np.nextafter(sorted_wTx[0], -np.inf)  # predict all 1
        elif cut == val_idx.size - 1:
            thresholds[fold] = np.nextafter(sorted_wTx[-1], np.inf)
        else:
            thresholds[fold] = (sorted_wTx[cut] + sorted_wTx[cut + 1]) / 2

        tp_sum += best_tp
        fp_sum += best_fp
        fn_sum += best_fn

    # In FlatModel.predict_values, the threshold is added to the decision value.
    # Therefore, we need to make it negative here.
    threshold = -thresholds.mean()
    stats["tp"] += tp_sum
    stats["fp"] += fp_sum
    stats["fn"] += fn_sum

    return _do_train(y, x, options), threshold, stats


def _do_train(y: np.ndarray, x: sparse.csr_matrix, options: str) -> np.matrix:
    """Wrap around liblinear.liblinearutil.train.
    Forcibly suppresses all IO regardless of options.

    Args:
        y (np.ndarray): A +1/-1 array with dimensions number of instances * 1.
        x (sparse.csr_matrix): A matrix with dimensions number of instances * number of features.
        options (str): The option string passed to liblinear.

    Returns:
        np.matrix: The weights.
    """
    if y.shape[0] == 0:
        return np.matrix(np.zeros((x.shape[1], 1)))

    prob = problem(y, x)
    param = parameter(options)
<<<<<<< HEAD
    param.w_recalc = True  # only works for solving L1/L2-SVM dual
=======
    if param.solver_type in [solver_names.L2R_L1LOSS_SVC_DUAL, solver_names.L2R_L2LOSS_SVC_DUAL]:
        param.w_recalc = True  # only works for solving L1/L2-SVM dual
>>>>>>> 44d48dfd
    with silent_stderr():
        model = train(prob, param)

    w = np.ctypeslib.as_array(model.w, (x.shape[1], 1))
    w = np.asmatrix(w)
    # When all labels are -1, we must flip the sign of the weights
    # because LIBLINEAR treats the first label as positive, which
    # is -1 in this case. But for our usage we need them to be negative.
    # For labels with both +1 and -1, LIBLINEAR guarantees that +1
    # is always the first label.
    if model.get_labels()[0] == -1:
        return -w
    else:
        # The memory is freed on model deletion so we make a copy.
        return w.copy()


class silent_stderr:
    """Context manager that suppresses stderr.
    Liblinear emits warnings on missing classes with
    specified weight, which may happen during cross-validation.
    Since this information is useless to the user, we suppress it.
    """

    def __init__(self):
        self.stderr = os.dup(2)
        self.devnull = os.open(os.devnull, os.O_WRONLY)

    def __enter__(self):
        os.dup2(self.devnull, 2)

    def __exit__(self, type, value, traceback):
        os.dup2(self.stderr, 2)
        os.close(self.devnull)
        os.close(self.stderr)


def _fmeasure(y_true: np.ndarray, y_pred: np.ndarray) -> float:
    """Calculate F1 score.

    Args:
        y_true (np.ndarray): Array of +1/-1.
        y_pred (np.ndarray): Array of +1/-1.

    Returns:
        float: The F1 score.
    """
    tp = np.sum(np.logical_and(y_true == 1, y_pred == 1))
    fn = np.sum(np.logical_and(y_true == 1, y_pred == -1))
    fp = np.sum(np.logical_and(y_true == -1, y_pred == 1))

    F = 0
    if tp != 0 or fp != 0 or fn != 0:
        F = 2 * tp / (2 * tp + fp + fn)
    return F


def train_cost_sensitive(
    y: sparse.csr_matrix,
    x: sparse.csr_matrix,
    multiclass: bool = False,
    options: str = "",
    verbose: bool = True,
) -> FlatModel:
    """Train a linear model for multi-label data using a one-vs-rest strategy
    and cross-validation to pick an optimal asymmetric misclassification cost
    for Macro-F1.
    Outperform train_1vsrest in most aspects at the cost of higher
    time complexity.
    See user guide for more details.

    Args:
        y (sparse.csr_matrix): A 0/1 matrix with dimensions number of instances * number of classes.
        x (sparse.csr_matrix): A matrix with dimensions number of instances * number of features.
        multiclass (bool, optional): A flag indicating if the dataset is multiclass.
        options (str, optional): The option string passed to liblinear. Defaults to ''.
        verbose (bool, optional): Output extra progress information. Defaults to True.

    Returns:
        A model which can be used in predict_values.
    """
    # Follow the MATLAB implementation at https://www.csie.ntu.edu.tw/~cjlin/libsvmtools/multilabel/
    x, options, bias = _prepare_options(x, options)

    y = y.tocsc()
    num_class = y.shape[1]
    num_feature = x.shape[1]
    weights = np.zeros((num_feature, num_class), order="F")

    if verbose:
        logging.info(f"Training cost-sensitive model for Macro-F1 on {num_class} labels")
    for i in tqdm(range(num_class), disable=not verbose):
        yi = y[:, i].toarray().reshape(-1)
        w = _cost_sensitive_one_label(2 * yi - 1, x, options)
        weights[:, i] = w.ravel()

    return FlatModel(
        name="cost_sensitive",
        weights=np.asmatrix(weights),
        bias=bias,
        thresholds=0,
        multiclass=multiclass,
    )


def _cost_sensitive_one_label(y: np.ndarray, x: sparse.csr_matrix, options: str) -> np.ndarray:
    """Loop over parameter space for cost-sensitive on a single label.

    Args:
        y (np.ndarray): A +1/-1 array with dimensions number of instances * 1.
        x (sparse.csr_matrix): A matrix with dimensions number of instances * number of features.
        options (str): The option string passed to liblinear.

    Returns:
        np.ndarray: The weights.
    """

    l = y.shape[0]
    perm = np.random.permutation(l)

    param_space = [1, 1.33, 1.8, 2.5, 3.67, 6, 13]

    bestScore = -np.Inf
    for a in param_space:
        cv_options = f"{options} -w1 {a}"
        pred = _cross_validate(y, x, cv_options, perm)
        score = _fmeasure(y, pred)
        if bestScore < score:
            bestScore = score
            bestA = a

    final_options = f"{options} -w1 {bestA}"
    return _do_train(y, x, final_options)


def _cross_validate(y: np.ndarray, x: sparse.csr_matrix, options: str, perm: np.ndarray) -> np.ndarray:
    """Cross-validation for cost-sensitive.

    Args:
        y (np.ndarray): A +1/-1 array with dimensions number of instances * 1.
        x (sparse.csr_matrix): A matrix with dimensions number of instances * number of features.
        options (str): The option string passed to liblinear.

    Returns:
        np.ndarray: Cross-validation result as a +1/-1 array.
    """
    l = y.shape[0]
    nr_fold = 3
    pred = np.zeros_like(y)
    for fold in range(nr_fold):
        mask = np.zeros_like(perm, dtype="?")
        mask[np.arange(int(fold * l / nr_fold), int((fold + 1) * l / nr_fold))] = 1
        val_idx = perm[mask]
        train_idx = perm[mask != True]

        w = _do_train(y[train_idx], x[train_idx], options)
        pred[val_idx] = (x[val_idx] * w).A1 > 0

    return 2 * pred - 1


def train_cost_sensitive_micro(
    y: sparse.csr_matrix,
    x: sparse.csr_matrix,
    multiclass: bool = False,
    options: str = "",
    verbose: bool = True,
) -> FlatModel:
    """Train a linear model for multi-label data using a one-vs-rest strategy
    and cross-validation to pick an optimal asymmetric misclassification cost
    for Micro-F1.
    Outperform train_1vsrest in most aspects at the cost of higher
    time complexity.
    See user guide for more details.

    Args:
        y (sparse.csr_matrix): A 0/1 matrix with dimensions number of instances * number of classes.
        x (sparse.csr_matrix): A matrix with dimensions number of instances * number of features.
        multiclass (bool, optional): A flag indicating if the dataset is multiclass.
        options (str, optional): The option string passed to liblinear. Defaults to ''.
        verbose (bool, optional): Output extra progress information. Defaults to True.

    Returns:
        A model which can be used in predict_values.
    """
    # Follows the MATLAB implementation at https://www.csie.ntu.edu.tw/~cjlin/libsvmtools/multilabel/
    x, options, bias = _prepare_options(x, options)

    y = y.tocsc()
    num_class = y.shape[1]
    num_feature = x.shape[1]
    weights = np.zeros((num_feature, num_class), order="F")

    l = y.shape[0]
    perm = np.random.permutation(l)
    param_space = [1, 1.33, 1.8, 2.5, 3.67, 6, 13]
    bestScore = -np.Inf

    if verbose:
        logging.info(f"Training cost-sensitive model for Micro-F1 on {num_class} labels")
    for a in param_space:
        tp = fn = fp = 0
        for i in tqdm(range(num_class), disable=not verbose):
            yi = y[:, i].toarray().reshape(-1)
            yi = 2 * yi - 1

            cv_options = f"{options} -w1 {a}"
            pred = _cross_validate(yi, x, cv_options, perm)
            tp = tp + np.sum(np.logical_and(yi == 1, pred == 1))
            fn = fn + np.sum(np.logical_and(yi == 1, pred == -1))
            fp = fp + np.sum(np.logical_and(yi == -1, pred == 1))

        score = 2 * tp / (2 * tp + fn + fp)
        if bestScore < score:
            bestScore = score
            bestA = a

    final_options = f"{options} -w1 {bestA}"
    for i in range(num_class):
        yi = y[:, i].toarray().reshape(-1)
        w = _do_train(2 * yi - 1, x, final_options)
        weights[:, i] = w.ravel()

    return FlatModel(
        name="cost_sensitive_micro",
        weights=np.asmatrix(weights),
        bias=bias,
        thresholds=0,
        multiclass=multiclass,
    )


def train_binary_and_multiclass(
    y: sparse.csr_matrix,
    x: sparse.csr_matrix,
    multiclass: bool = True,
    options: str = "",
    verbose: bool = True,
) -> FlatModel:
    """Train a linear model for binary and multi-class data.

    Args:
        y (sparse.csr_matrix): A 0/1 matrix with dimensions number of instances * number of classes.
        x (sparse.csr_matrix): A matrix with dimensions number of instances * number of features.
        multiclass (bool, optional): A flag indicating if the dataset is multiclass.
        options (str, optional): The option string passed to liblinear. Defaults to ''.
        verbose (bool, optional): Output extra progress information. Defaults to True.

    Returns:
        A model which can be used in predict_values.
    """
    x, options, bias = _prepare_options(x, options)
    num_instances, num_labels = y.shape
    nonzero_instance_ids, nonzero_label_ids = y.nonzero()
    assert (
        len(set(nonzero_instance_ids)) == num_instances
    ), """
        Invalid dataset. Only multi-class dataset is allowed."""
    y = np.squeeze(nonzero_label_ids)

    prob = problem(y, x)
    param = parameter(options)
    if param.solver_type in [solver_names.L2R_L1LOSS_SVC_DUAL, solver_names.L2R_L2LOSS_SVC_DUAL]:
        param.w_recalc = True
    with silent_stderr():
        model = train(prob, param)

    # Labels appeared in training set; length may be smaller than num_labels
    train_labels = np.array(model.get_labels(), dtype="int")
    weights = np.zeros((x.shape[1], num_labels))
    if num_labels == 2 and "-s 4" not in options:
        # For binary classification, liblinear returns weights
        # with shape (number of features * 1) except '-s 4'.
        w = np.ctypeslib.as_array(model.w, (x.shape[1], 1))
        weights[:, train_labels[0]] = w[:, 0]
        weights[:, train_labels[1]] = -w[:, 0]
    else:
        # Map label to the original index
        w = np.ctypeslib.as_array(model.w, (x.shape[1], len(train_labels)))
        weights[:, train_labels] = w

    # For labels not appeared in training, assign thresholds to -inf so they won't be predicted.
    thresholds = np.full(num_labels, -np.inf)
    thresholds[train_labels] = 0
    return FlatModel(
        name="binary_and_multiclass",
        weights=np.asmatrix(weights),
        bias=bias,
        thresholds=thresholds,
        multiclass=multiclass,
    )


def predict_values(model, x: sparse.csr_matrix) -> np.ndarray:
    """Calculate the decision values associated with x, equivalent to model.predict_values(x).

    Args:
        model: A model returned from a training function.
        x (sparse.csr_matrix): A matrix with dimension number of instances * number of features.

    Returns:
        np.ndarray: A matrix with dimension number of instances * number of classes.
    """
    return model.predict_values(x)


def get_topk_labels(preds: np.ndarray, label_mapping: np.ndarray, top_k: int = 5) -> tuple[np.ndarray, np.ndarray]:
    """Get labels and scores of top k predictions from decision values.

    Args:
        preds (np.ndarray): A matrix of decision values with dimension (number of instances * number of classes).
        label_mapping (np.ndarray): A ndarray of class labels that maps each index (from 0 to ``num_class-1``) to its label.
        top_k (int): Determine how many classes per instance should be predicted.

    Returns:
        Two 2d ndarray with first one containing predicted labels and the other containing corresponding scores.
        Both have dimension (num_instances * top_k).
    """
    idx = np.argpartition(preds, -top_k)[:, : -top_k - 1 : -1]
    row_idx = np.arange(preds.shape[0])[:, None]
    sorted_idx = idx[row_idx, np.argsort(-preds[row_idx, idx])]
    scores = preds[row_idx, sorted_idx]
    return label_mapping[sorted_idx], scores


def get_positive_labels(preds: np.ndarray, label_mapping: np.ndarray) -> tuple[list[list[str]], list[list[float]]]:
    """Get all labels and scores with positive decision value.

    Args:
        preds (np.ndarray): A matrix of decision values with dimension number of instances * number of classes.
        label_mapping (np.ndarray): A ndarray of class labels that maps each index (from 0 to ``num_class-1``) to its label.

    Returns:
        Two 2d lists with first one containing predicted labels and the other containing corresponding scores.
    """
    labels = []
    scores = []
    for ipred in preds:
        pos_idx = np.where(ipred > 0)
        labels.append(label_mapping[pos_idx[0]].tolist())
        scores.append(ipred[pos_idx].tolist())
    return labels, scores<|MERGE_RESOLUTION|>--- conflicted
+++ resolved
@@ -5,12 +5,7 @@
 
 import numpy as np
 import scipy.sparse as sparse
-<<<<<<< HEAD
-from liblinear.liblinearutil import train, problem, parameter
-from .parallel import train_parallel_1vsrest
-=======
 from liblinear.liblinearutil import train, problem, parameter, solver_names
->>>>>>> 44d48dfd
 from tqdm import tqdm
 
 __all__ = [
@@ -331,12 +326,8 @@
 
     prob = problem(y, x)
     param = parameter(options)
-<<<<<<< HEAD
-    param.w_recalc = True  # only works for solving L1/L2-SVM dual
-=======
     if param.solver_type in [solver_names.L2R_L1LOSS_SVC_DUAL, solver_names.L2R_L2LOSS_SVC_DUAL]:
         param.w_recalc = True  # only works for solving L1/L2-SVM dual
->>>>>>> 44d48dfd
     with silent_stderr():
         model = train(prob, param)
 
