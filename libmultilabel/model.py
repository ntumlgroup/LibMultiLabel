--- conflicted
+++ resolved
@@ -152,13 +152,6 @@
         self.num_classes = len(self.classes)
 
         embed_vecs = self.word_dict.vectors
-<<<<<<< HEAD
-        self.network = getattr(networks, self.config.model_name)(
-            self.config, embed_vecs).to(self.config.device)
-
-        if config.init_weight is not None:
-            init_weight = networks.get_init_weight_func(self.config)
-=======
         self.network = getattr(networks, model_name)(
             embed_vecs=embed_vecs,
             num_classes=self.num_classes,
@@ -166,9 +159,7 @@
         ).to(device)
 
         if init_weight is not None:
-            init_weight = networks.get_init_weight_func(
-                init_weight=init_weight)
->>>>>>> b284983b
+            init_weight = networks.get_init_weight_func(init_weight=init_weight)
             self.apply(init_weight)
 
     def shared_step(self, batch):
