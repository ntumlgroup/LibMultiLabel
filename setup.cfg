--- conflicted
+++ resolved
@@ -1,6 +1,6 @@
 [metadata]
 name = libmultilabel
-version = 0.5.0
+version = 0.6.0
 author = LibMultiLabel Team
 license = MIT License
 license_file = LICENSE
@@ -29,19 +29,6 @@
     pandas>1.3.0
     PyYAML
     scikit-learn
-<<<<<<< HEAD
-    torch==2.1.2
-    torchmetrics==1.2.1
-    torchtext==0.16.2
-    pytorch-lightning==2.0.9
-    tqdm
-    liblinear-multicore
-    numba
-    scipy
-    transformers==4.36.2
-    fsspec>=2023.5.0
-    typing-extensions>=4.8.0
-=======
     scipy
     tqdm
 
@@ -49,13 +36,14 @@
 
 [options.extras_require]
 nn =
+    fsspec>=2023.5.0
+    lightning==2.0.9
     nltk
-    torch==1.13.1
-    torchmetrics==0.10.3
-    torchtext==0.14.1
-    pytorch-lightning==1.7.7
-    transformers==4.28.1
->>>>>>> 55f0f490
+    torch==2.1.2
+    torchmetrics==1.2.1
+    torchtext==0.16.2
+    transformers==4.36.2
+    typing-extensions>=4.8.0
 
 
 [options.packages.find]
