Tutorials
^^^^^^^^^

* `An Example of Using Data Stored in Different Forms <./auto_examples/plot_dataset_tutorial.html>`_
* `Feature Generation and Parameter Selection for Linear Methods <./auto_examples/plot_linear_gridsearch_tutorial.html>`_
<<<<<<< HEAD
* `Parameter Selection for Neural Networks <tutorials/Parameter_Selection_for_Neural_Networks.html>`_
=======
* `Handling Data with Many Labels <./auto_examples/plot_linear_tree_tutorial.html>`_

>>>>>>> 4608202d


.. toctree::
    :maxdepth: 1
    :hidden:

    ../auto_examples/plot_dataset_tutorial
    ../auto_examples/plot_linear_gridsearch_tutorial
<<<<<<< HEAD
    tutorials/Parameter_Selection_for_Neural_Networks
=======
    ../auto_examples/plot_linear_tree_tutorial
>>>>>>> 4608202d
<|MERGE_RESOLUTION|>--- conflicted
+++ resolved
@@ -3,12 +3,8 @@
 
 * `An Example of Using Data Stored in Different Forms <./auto_examples/plot_dataset_tutorial.html>`_
 * `Feature Generation and Parameter Selection for Linear Methods <./auto_examples/plot_linear_gridsearch_tutorial.html>`_
-<<<<<<< HEAD
 * `Parameter Selection for Neural Networks <tutorials/Parameter_Selection_for_Neural_Networks.html>`_
-=======
 * `Handling Data with Many Labels <./auto_examples/plot_linear_tree_tutorial.html>`_
-
->>>>>>> 4608202d
 
 
 .. toctree::
@@ -17,8 +13,6 @@
 
     ../auto_examples/plot_dataset_tutorial
     ../auto_examples/plot_linear_gridsearch_tutorial
-<<<<<<< HEAD
     tutorials/Parameter_Selection_for_Neural_Networks
-=======
     ../auto_examples/plot_linear_tree_tutorial
->>>>>>> 4608202d
+    